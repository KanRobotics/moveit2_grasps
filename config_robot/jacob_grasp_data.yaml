base_link: 'world'
# =====================================================
gripper:
    end_effector_name: 'gripper'  #ee group name

    #actuated joints in end effector
    joints : ['jaco2_joint_finger_1','jaco2_joint_finger_2','jaco2_joint_finger_3','jaco2_joint_finger_1_tip','jaco2_joint_finger_2_tip','jaco2_joint_finger_3_tip']

    #open position
    pregrasp_posture : [0.2, 0.2, 0.2, 0, 0, 0]
    #xopregrasp_posture : [0.0, 0.0, 0.0]
    pregrasp_time_from_start : 4.0

    #close position
    #grasp_posture : [0.697, 0.697, 0.697, 0, 0, 0]
    #partially close position
    grasp_posture : [0.6, 0.6, 0.6, 0, 0, 0]

    grasp_time_from_start : 4.0

    # Distance from wrist joint to palm of end effector [x, y, z, r, p, y]
    # Rotation from wrist joint to std end effector orientation
    #z-axis pointing toward object to grasp
    #x-axis perp. to movement of grippers
    #y-axis parallel to movement of grippers
    grasp_pose_to_eef_transform :  [0, 0, -0.115, -1.5708, 3.14159, 0]

    # length of grippers (distance from finger tip to inner palm)
    finger_to_palm_depth : 0.085

    # width of gripper fingers
    gripper_finger_width : 0.023
    
    # max object width that can fit between fingers
    max_grasp_width : 0.1

    # grasp resolution parameters (angle is in degrees)
    grasp_resolution : 0.02
    grasp_depth_resolution : 0.05
    grasp_min_depth : 0.015
    angle_resolution : 15

    # grasp approach and retreat parameters
    approach_distance_desired: 0.01 # this is in addition to the finger_to_palm_depth
    retreat_distance_desired: 0.3 # this is in addition to the finger_to_palm_depth
<<<<<<< HEAD
    lift_distance_desired: 0.03
    grasp_padding_on_approach: 0.005 # a 5mm padding on the finger opening on approach to object.
=======
    lift_distance_desired: 0.03 # this is really just MIN LIFT DISTANCE
>>>>>>> b8b9d383
<|MERGE_RESOLUTION|>--- conflicted
+++ resolved
@@ -43,9 +43,5 @@
     # grasp approach and retreat parameters
     approach_distance_desired: 0.01 # this is in addition to the finger_to_palm_depth
     retreat_distance_desired: 0.3 # this is in addition to the finger_to_palm_depth
-<<<<<<< HEAD
-    lift_distance_desired: 0.03
-    grasp_padding_on_approach: 0.005 # a 5mm padding on the finger opening on approach to object.
-=======
     lift_distance_desired: 0.03 # this is really just MIN LIFT DISTANCE
->>>>>>> b8b9d383
+    grasp_padding_on_approach: 0.005 # a 5mm padding on the finger opening on approach to object.